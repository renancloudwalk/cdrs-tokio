#[macro_use]
extern crate cdrs;
#[macro_use]
extern crate maplit;
extern crate regex;
extern crate time;
extern crate uuid;

mod common;

use common::*;

use cdrs::query::QueryExecutor;
use cdrs::types::{AsRust, IntoRustByName};
use cdrs::types::value::{Bytes, Value};
use cdrs::types::udt::UDT;
use cdrs::types::map::Map;
use cdrs::error::Result;
use cdrs::frame::IntoBytes;
use time::Timespec;

use std::collections::HashMap;

<<<<<<< HEAD
#[test]
#[ignore]
fn simple_udt() {
  let create_type_cql = "CREATE TYPE IF NOT EXISTS cdrs_test.simple_udt (my_text text)";
  let create_table_cql = "CREATE TABLE IF NOT EXISTS cdrs_test.test_simple_udt \
                          (my_key int PRIMARY KEY, my_udt simple_udt)";
  let mut session = setup_multiple(&[create_type_cql, create_table_cql]).expect("setup");

  #[derive(Debug, Clone, PartialEq)]
  struct MyUdt {
    pub my_text: String,
  }

  impl MyUdt {
    pub fn try_from(udt: UDT) -> Result<MyUdt> {
      let my_text: String = udt.get_r_by_name("my_text")?;
      Ok(MyUdt { my_text: my_text })
    }
  }

  impl Into<Bytes> for MyUdt {
    fn into(self) -> Bytes {
      let mut bytes = Vec::new();
      let val_bytes: Bytes = self.my_text.into();
      bytes.extend_from_slice(Value::new_normal(val_bytes).into_cbytes().as_slice());
      Bytes::new(bytes)
    }
  }

  let my_udt = MyUdt {
    my_text: "my_text".to_string(),
  };
  let values = query_values!(0i32, my_udt.clone());

  let cql = "INSERT INTO cdrs_test.test_simple_udt \
             (my_key, my_udt) VALUES (?, ?)";
  session.query_with_values(cql, values).expect("insert");

  let cql = "SELECT * FROM cdrs_test.test_simple_udt";
  let rows = session
    .query(cql)
    .expect("query")
    .get_body()
    .expect("get body")
    .into_rows()
    .expect("into rows");

  assert_eq!(rows.len(), 1);
  for row in rows {
    let my_udt_row: UDT = row.get_r_by_name("my_udt").expect("my_udt");
    let my_udt_row = MyUdt::try_from(my_udt_row).expect("from udt");
    assert_eq!(my_udt_row, my_udt);
  }
}

#[test]
#[ignore]
fn nested_udt() {
  let create_type1_cql = "CREATE TYPE IF NOT EXISTS cdrs_test.nested_inner_udt (my_text text)";
  let create_type2_cql = "CREATE TYPE IF NOT EXISTS cdrs_test.nested_outer_udt \
                          (my_inner_udt frozen<nested_inner_udt>)";
  let create_table_cql = "CREATE TABLE IF NOT EXISTS cdrs_test.test_nested_udt \
                          (my_key int PRIMARY KEY, my_outer_udt nested_outer_udt)";
  let mut session =
    setup_multiple(&[create_type1_cql, create_type2_cql, create_table_cql]).expect("setup");

  #[derive(Debug, Clone, PartialEq)]
  struct MyInnerUdt {
    pub my_text: String,
  }

  impl MyInnerUdt {
    pub fn try_from(udt: UDT) -> Result<MyInnerUdt> {
      let my_text: String = udt.get_r_by_name("my_text")?;
      Ok(MyInnerUdt { my_text: my_text })
    }
  }

  impl Into<Bytes> for MyInnerUdt {
    fn into(self) -> Bytes {
      let mut bytes = Vec::new();
      let val_bytes: Bytes = self.my_text.into();
      bytes.extend_from_slice(Value::new_normal(val_bytes).into_cbytes().as_slice());
      Bytes::new(bytes)
    }
  }

  #[derive(Debug, Clone, PartialEq)]
  struct MyOuterUdt {
    pub my_inner_udt: MyInnerUdt,
  }

  impl MyOuterUdt {
    pub fn try_from(udt: UDT) -> Result<MyOuterUdt> {
      let my_inner_udt: UDT = udt.get_r_by_name("my_inner_udt")?;
      let my_inner_udt = MyInnerUdt::try_from(my_inner_udt).expect("from udt");
      Ok(MyOuterUdt {
=======
#[test] #[ignore]
#[cfg(not(feature = "appveyor"))]
fn simple_udt() {
    let create_type_cql = "CREATE TYPE IF NOT EXISTS cdrs_test.simple_udt (my_text text)";
    let create_table_cql = "CREATE TABLE IF NOT EXISTS cdrs_test.test_simple_udt \
                            (my_key int PRIMARY KEY, my_udt simple_udt)";
    let session = setup_multiple(&[create_type_cql, create_table_cql]).expect("setup");

    #[derive(Debug, Clone, PartialEq)]
    struct MyUdt {
        pub my_text: String,
    }

    impl MyUdt {
        pub fn try_from(udt: UDT) -> Result<MyUdt> {
            let my_text: String = udt.get_r_by_name("my_text")?;
            Ok(MyUdt { my_text: my_text })
        }
    }

    impl Into<Bytes> for MyUdt {
        fn into(self) -> Bytes {
            let mut bytes = Vec::new();
            let val_bytes: Bytes = self.my_text.into();
            bytes.extend_from_slice(Value::new_normal(val_bytes).into_cbytes().as_slice());
            Bytes::new(bytes)
        }
    }

    let my_udt = MyUdt {
        my_text: "my_text".to_string(),
    };
    let values: Vec<Value> = vec![0i32.into(), my_udt.clone().into()];

    let cql = "INSERT INTO cdrs_test.test_simple_udt \
               (my_key, my_udt) VALUES (?, ?)";
    let query = QueryBuilder::new(cql).values(values).finalize();
    session.query(query, false, false).expect("insert");

    let cql = "SELECT * FROM cdrs_test.test_simple_udt";
    let query = QueryBuilder::new(cql).finalize();
    let rows = session
        .query(query, false, false)
        .expect("query")
        .get_body()
        .expect("get body")
        .into_rows()
        .expect("into rows");

    assert_eq!(rows.len(), 1);
    for row in rows {
        let my_udt_row: UDT = row.get_r_by_name("my_udt").expect("my_udt");
        let my_udt_row = MyUdt::try_from(my_udt_row).expect("from udt");
        assert_eq!(my_udt_row, my_udt);
    }
}

#[test] #[ignore]
#[cfg(not(feature = "appveyor"))]
fn nested_udt() {
    let create_type1_cql = "CREATE TYPE IF NOT EXISTS cdrs_test.nested_inner_udt (my_text text)";
    let create_type2_cql = "CREATE TYPE IF NOT EXISTS cdrs_test.nested_outer_udt \
                            (my_inner_udt frozen<nested_inner_udt>)";
    let create_table_cql = "CREATE TABLE IF NOT EXISTS cdrs_test.test_nested_udt \
                            (my_key int PRIMARY KEY, my_outer_udt nested_outer_udt)";
    let session =
        setup_multiple(&[create_type1_cql, create_type2_cql, create_table_cql]).expect("setup");

    #[derive(Debug, Clone, PartialEq)]
    struct MyInnerUdt {
        pub my_text: String,
    }

    impl MyInnerUdt {
        pub fn try_from(udt: UDT) -> Result<MyInnerUdt> {
            let my_text: String = udt.get_r_by_name("my_text")?;
            Ok(MyInnerUdt { my_text: my_text })
        }
    }

    impl Into<Bytes> for MyInnerUdt {
        fn into(self) -> Bytes {
            let mut bytes = Vec::new();
            let val_bytes: Bytes = self.my_text.into();
            bytes.extend_from_slice(Value::new_normal(val_bytes).into_cbytes().as_slice());
            Bytes::new(bytes)
        }
    }

    #[derive(Debug, Clone, PartialEq)]
    struct MyOuterUdt {
        pub my_inner_udt: MyInnerUdt,
    }

    impl MyOuterUdt {
        pub fn try_from(udt: UDT) -> Result<MyOuterUdt> {
            let my_inner_udt: UDT = udt.get_r_by_name("my_inner_udt")?;
            let my_inner_udt = MyInnerUdt::try_from(my_inner_udt).expect("from udt");
            Ok(MyOuterUdt {
                   my_inner_udt: my_inner_udt,
               })
        }
    }

    impl Into<Bytes> for MyOuterUdt {
        fn into(self) -> Bytes {
            let mut bytes = Vec::new();
            let val_bytes: Bytes = self.my_inner_udt.into();
            bytes.extend_from_slice(Value::new_normal(val_bytes).into_cbytes().as_slice());
            Bytes::new(bytes)
        }
    }

    let my_inner_udt = MyInnerUdt {
        my_text: "my_text".to_string(),
    };
    let my_outer_udt = MyOuterUdt {
>>>>>>> 977e99a6
        my_inner_udt: my_inner_udt,
      })
    }
  }

  impl Into<Bytes> for MyOuterUdt {
    fn into(self) -> Bytes {
      let mut bytes = Vec::new();
      let val_bytes: Bytes = self.my_inner_udt.into();
      bytes.extend_from_slice(Value::new_normal(val_bytes).into_cbytes().as_slice());
      Bytes::new(bytes)
    }
  }

  let my_inner_udt = MyInnerUdt {
    my_text: "my_text".to_string(),
  };
  let my_outer_udt = MyOuterUdt {
    my_inner_udt: my_inner_udt,
  };
  let values = query_values!(0i32, my_outer_udt.clone());

  let cql = "INSERT INTO cdrs_test.test_nested_udt \
             (my_key, my_outer_udt) VALUES (?, ?)";
  session.query_with_values(cql, values).expect("insert");

  let cql = "SELECT * FROM cdrs_test.test_nested_udt";
  let rows = session
    .query(cql)
    .expect("query")
    .get_body()
    .expect("get body")
    .into_rows()
    .expect("into rows");

  assert_eq!(rows.len(), 1);
  for row in rows {
    let my_outer_udt_row: UDT = row.get_r_by_name("my_outer_udt").expect("my_outer_udt");
    let my_outer_udt_row = MyOuterUdt::try_from(my_outer_udt_row).expect("from udt");
    assert_eq!(my_outer_udt_row, my_outer_udt);
  }
}

<<<<<<< HEAD
#[test]
#[ignore]
fn alter_udt_add() {
  let drop_table_cql = "DROP TABLE IF EXISTS cdrs_test.test_alter_udt_add";
  let drop_type_cql = "DROP TYPE IF EXISTS cdrs_test.alter_udt_add_udt";
  let create_type_cql = "CREATE TYPE cdrs_test.alter_udt_add_udt (my_text text)";
  let create_table_cql = "CREATE TABLE IF NOT EXISTS cdrs_test.test_alter_udt_add \
                          (my_key int PRIMARY KEY, my_map frozen<map<text, alter_udt_add_udt>>)";
  let mut session = setup_multiple(&[
    drop_table_cql,
    drop_type_cql,
    create_type_cql,
    create_table_cql,
  ]).expect("setup");

  #[derive(Debug, Clone, PartialEq)]
  struct MyUdtA {
    pub my_text: String,
  }

  impl Into<Bytes> for MyUdtA {
    fn into(self) -> Bytes {
      let mut bytes = Vec::new();
      let val_bytes: Bytes = self.my_text.into();
      bytes.extend_from_slice(Value::new_normal(val_bytes).into_cbytes().as_slice());
      Bytes::new(bytes)
    }
  }

  #[derive(Debug, Clone, PartialEq)]
  struct MyUdtB {
    pub my_text: String,
    pub my_timestamp: Option<Timespec>,
  }

  impl MyUdtB {
    pub fn try_from(udt: UDT) -> Result<MyUdtB> {
      let my_text: String = udt.get_r_by_name("my_text")?;
      let my_timestamp: Option<Timespec> = udt.get_by_name("my_timestamp")?;
      Ok(MyUdtB {
        my_text: my_text,
        my_timestamp: my_timestamp,
      })
    }
  }

  let my_udt_a = MyUdtA {
    my_text: "my_text".to_string(),
  };
  let my_map_a = hashmap! { "1" => my_udt_a.clone() };
  let values = query_values!(0i32, my_map_a.clone());

  let cql = "INSERT INTO cdrs_test.test_alter_udt_add \
             (my_key, my_map) VALUES (?, ?)";
  session.query_with_values(cql, values).expect("insert");

  let cql = "ALTER TYPE cdrs_test.alter_udt_add_udt ADD my_timestamp timestamp";
  session.query(cql).expect("alter type");

  let my_udt_b = MyUdtB {
    my_text: my_udt_a.my_text,
    my_timestamp: None,
  };

  let cql = "SELECT * FROM cdrs_test.test_alter_udt_add";
  let rows = session
    .query(cql)
    .expect("query")
    .get_body()
    .expect("get body")
    .into_rows()
    .expect("into rows");

  assert_eq!(rows.len(), 1);
  for row in rows {
    let my_map_row: Map = row.get_r_by_name("my_map").expect("my_map");
    let my_map_row: HashMap<String, UDT> = my_map_row.as_r_rust().expect("my_map as rust");

    for (key, my_udt_row) in my_map_row {
      let my_udt_row = MyUdtB::try_from(my_udt_row).expect("from udt");
      assert_eq!(key, "1");
      assert_eq!(my_udt_row, my_udt_b);
    }
  }
=======
#[test] #[ignore]
#[cfg(not(feature = "appveyor"))]
fn alter_udt_add() {
    let drop_table_cql = "DROP TABLE IF EXISTS cdrs_test.test_alter_udt_add";
    let drop_type_cql = "DROP TYPE IF EXISTS cdrs_test.alter_udt_add_udt";
    let create_type_cql = "CREATE TYPE cdrs_test.alter_udt_add_udt (my_text text)";
    let create_table_cql = "CREATE TABLE IF NOT EXISTS cdrs_test.test_alter_udt_add \
                            (my_key int PRIMARY KEY, my_map frozen<map<text, alter_udt_add_udt>>)";
    let session = setup_multiple(&[drop_table_cql,
                                       drop_type_cql,
                                       create_type_cql,
                                       create_table_cql])
        .expect("setup");

    #[derive(Debug, Clone, PartialEq)]
    struct MyUdtA {
        pub my_text: String,
    }

    impl Into<Bytes> for MyUdtA {
        fn into(self) -> Bytes {
            let mut bytes = Vec::new();
            let val_bytes: Bytes = self.my_text.into();
            bytes.extend_from_slice(Value::new_normal(val_bytes).into_cbytes().as_slice());
            Bytes::new(bytes)
        }
    }

    #[derive(Debug, Clone, PartialEq)]
    struct MyUdtB {
        pub my_text: String,
        pub my_timestamp: Option<Timespec>,
    }

    impl MyUdtB {
        pub fn try_from(udt: UDT) -> Result<MyUdtB> {
            let my_text: String = udt.get_r_by_name("my_text")?;
            let my_timestamp: Option<Timespec> = udt.get_by_name("my_timestamp")?;
            Ok(MyUdtB {
                   my_text: my_text,
                   my_timestamp: my_timestamp,
               })
        }
    }

    let my_udt_a = MyUdtA {
        my_text: "my_text".to_string(),
    };
    let my_map_a = hashmap! { "1" => my_udt_a.clone() };
    let values: Vec<Value> = vec![0i32.into(), my_map_a.clone().into()];

    let cql = "INSERT INTO cdrs_test.test_alter_udt_add \
               (my_key, my_map) VALUES (?, ?)";
    let query = QueryBuilder::new(cql).values(values).finalize();
    session.query(query, false, false).expect("insert");

    let cql = "ALTER TYPE cdrs_test.alter_udt_add_udt ADD my_timestamp timestamp";
    let query = QueryBuilder::new(cql).finalize();
    session.query(query, false, false).expect("alter type");

    let my_udt_b = MyUdtB {
        my_text: my_udt_a.my_text,
        my_timestamp: None,
    };

    let cql = "SELECT * FROM cdrs_test.test_alter_udt_add";
    let query = QueryBuilder::new(cql).finalize();
    let rows = session
        .query(query, false, false)
        .expect("query")
        .get_body()
        .expect("get body")
        .into_rows()
        .expect("into rows");

    assert_eq!(rows.len(), 1);
    for row in rows {
        let my_map_row: Map = row.get_r_by_name("my_map").expect("my_map");
        let my_map_row: HashMap<String, UDT> = my_map_row.as_r_rust().expect("my_map as rust");

        for (key, my_udt_row) in my_map_row {
            let my_udt_row = MyUdtB::try_from(my_udt_row).expect("from udt");
            assert_eq!(key, "1");
            assert_eq!(my_udt_row, my_udt_b);
        }
    }
>>>>>>> 977e99a6
}<|MERGE_RESOLUTION|>--- conflicted
+++ resolved
@@ -21,7 +21,6 @@
 
 use std::collections::HashMap;
 
-<<<<<<< HEAD
 #[test]
 #[ignore]
 fn simple_udt() {
@@ -51,9 +50,7 @@
     }
   }
 
-  let my_udt = MyUdt {
-    my_text: "my_text".to_string(),
-  };
+  let my_udt = MyUdt { my_text: "my_text".to_string(), };
   let values = query_values!(0i32, my_udt.clone());
 
   let cql = "INSERT INTO cdrs_test.test_simple_udt \
@@ -61,13 +58,12 @@
   session.query_with_values(cql, values).expect("insert");
 
   let cql = "SELECT * FROM cdrs_test.test_simple_udt";
-  let rows = session
-    .query(cql)
-    .expect("query")
-    .get_body()
-    .expect("get body")
-    .into_rows()
-    .expect("into rows");
+  let rows = session.query(cql)
+                    .expect("query")
+                    .get_body()
+                    .expect("get body")
+                    .into_rows()
+                    .expect("into rows");
 
   assert_eq!(rows.len(), 1);
   for row in rows {
@@ -118,128 +114,7 @@
     pub fn try_from(udt: UDT) -> Result<MyOuterUdt> {
       let my_inner_udt: UDT = udt.get_r_by_name("my_inner_udt")?;
       let my_inner_udt = MyInnerUdt::try_from(my_inner_udt).expect("from udt");
-      Ok(MyOuterUdt {
-=======
-#[test] #[ignore]
-#[cfg(not(feature = "appveyor"))]
-fn simple_udt() {
-    let create_type_cql = "CREATE TYPE IF NOT EXISTS cdrs_test.simple_udt (my_text text)";
-    let create_table_cql = "CREATE TABLE IF NOT EXISTS cdrs_test.test_simple_udt \
-                            (my_key int PRIMARY KEY, my_udt simple_udt)";
-    let session = setup_multiple(&[create_type_cql, create_table_cql]).expect("setup");
-
-    #[derive(Debug, Clone, PartialEq)]
-    struct MyUdt {
-        pub my_text: String,
-    }
-
-    impl MyUdt {
-        pub fn try_from(udt: UDT) -> Result<MyUdt> {
-            let my_text: String = udt.get_r_by_name("my_text")?;
-            Ok(MyUdt { my_text: my_text })
-        }
-    }
-
-    impl Into<Bytes> for MyUdt {
-        fn into(self) -> Bytes {
-            let mut bytes = Vec::new();
-            let val_bytes: Bytes = self.my_text.into();
-            bytes.extend_from_slice(Value::new_normal(val_bytes).into_cbytes().as_slice());
-            Bytes::new(bytes)
-        }
-    }
-
-    let my_udt = MyUdt {
-        my_text: "my_text".to_string(),
-    };
-    let values: Vec<Value> = vec![0i32.into(), my_udt.clone().into()];
-
-    let cql = "INSERT INTO cdrs_test.test_simple_udt \
-               (my_key, my_udt) VALUES (?, ?)";
-    let query = QueryBuilder::new(cql).values(values).finalize();
-    session.query(query, false, false).expect("insert");
-
-    let cql = "SELECT * FROM cdrs_test.test_simple_udt";
-    let query = QueryBuilder::new(cql).finalize();
-    let rows = session
-        .query(query, false, false)
-        .expect("query")
-        .get_body()
-        .expect("get body")
-        .into_rows()
-        .expect("into rows");
-
-    assert_eq!(rows.len(), 1);
-    for row in rows {
-        let my_udt_row: UDT = row.get_r_by_name("my_udt").expect("my_udt");
-        let my_udt_row = MyUdt::try_from(my_udt_row).expect("from udt");
-        assert_eq!(my_udt_row, my_udt);
-    }
-}
-
-#[test] #[ignore]
-#[cfg(not(feature = "appveyor"))]
-fn nested_udt() {
-    let create_type1_cql = "CREATE TYPE IF NOT EXISTS cdrs_test.nested_inner_udt (my_text text)";
-    let create_type2_cql = "CREATE TYPE IF NOT EXISTS cdrs_test.nested_outer_udt \
-                            (my_inner_udt frozen<nested_inner_udt>)";
-    let create_table_cql = "CREATE TABLE IF NOT EXISTS cdrs_test.test_nested_udt \
-                            (my_key int PRIMARY KEY, my_outer_udt nested_outer_udt)";
-    let session =
-        setup_multiple(&[create_type1_cql, create_type2_cql, create_table_cql]).expect("setup");
-
-    #[derive(Debug, Clone, PartialEq)]
-    struct MyInnerUdt {
-        pub my_text: String,
-    }
-
-    impl MyInnerUdt {
-        pub fn try_from(udt: UDT) -> Result<MyInnerUdt> {
-            let my_text: String = udt.get_r_by_name("my_text")?;
-            Ok(MyInnerUdt { my_text: my_text })
-        }
-    }
-
-    impl Into<Bytes> for MyInnerUdt {
-        fn into(self) -> Bytes {
-            let mut bytes = Vec::new();
-            let val_bytes: Bytes = self.my_text.into();
-            bytes.extend_from_slice(Value::new_normal(val_bytes).into_cbytes().as_slice());
-            Bytes::new(bytes)
-        }
-    }
-
-    #[derive(Debug, Clone, PartialEq)]
-    struct MyOuterUdt {
-        pub my_inner_udt: MyInnerUdt,
-    }
-
-    impl MyOuterUdt {
-        pub fn try_from(udt: UDT) -> Result<MyOuterUdt> {
-            let my_inner_udt: UDT = udt.get_r_by_name("my_inner_udt")?;
-            let my_inner_udt = MyInnerUdt::try_from(my_inner_udt).expect("from udt");
-            Ok(MyOuterUdt {
-                   my_inner_udt: my_inner_udt,
-               })
-        }
-    }
-
-    impl Into<Bytes> for MyOuterUdt {
-        fn into(self) -> Bytes {
-            let mut bytes = Vec::new();
-            let val_bytes: Bytes = self.my_inner_udt.into();
-            bytes.extend_from_slice(Value::new_normal(val_bytes).into_cbytes().as_slice());
-            Bytes::new(bytes)
-        }
-    }
-
-    let my_inner_udt = MyInnerUdt {
-        my_text: "my_text".to_string(),
-    };
-    let my_outer_udt = MyOuterUdt {
->>>>>>> 977e99a6
-        my_inner_udt: my_inner_udt,
-      })
+      Ok(MyOuterUdt { my_inner_udt: my_inner_udt, })
     }
   }
 
@@ -252,12 +127,8 @@
     }
   }
 
-  let my_inner_udt = MyInnerUdt {
-    my_text: "my_text".to_string(),
-  };
-  let my_outer_udt = MyOuterUdt {
-    my_inner_udt: my_inner_udt,
-  };
+  let my_inner_udt = MyInnerUdt { my_text: "my_text".to_string(), };
+  let my_outer_udt = MyOuterUdt { my_inner_udt: my_inner_udt, };
   let values = query_values!(0i32, my_outer_udt.clone());
 
   let cql = "INSERT INTO cdrs_test.test_nested_udt \
@@ -265,13 +136,12 @@
   session.query_with_values(cql, values).expect("insert");
 
   let cql = "SELECT * FROM cdrs_test.test_nested_udt";
-  let rows = session
-    .query(cql)
-    .expect("query")
-    .get_body()
-    .expect("get body")
-    .into_rows()
-    .expect("into rows");
+  let rows = session.query(cql)
+                    .expect("query")
+                    .get_body()
+                    .expect("get body")
+                    .into_rows()
+                    .expect("into rows");
 
   assert_eq!(rows.len(), 1);
   for row in rows {
@@ -281,7 +151,6 @@
   }
 }
 
-<<<<<<< HEAD
 #[test]
 #[ignore]
 fn alter_udt_add() {
@@ -321,16 +190,12 @@
     pub fn try_from(udt: UDT) -> Result<MyUdtB> {
       let my_text: String = udt.get_r_by_name("my_text")?;
       let my_timestamp: Option<Timespec> = udt.get_by_name("my_timestamp")?;
-      Ok(MyUdtB {
-        my_text: my_text,
-        my_timestamp: my_timestamp,
-      })
-    }
-  }
-
-  let my_udt_a = MyUdtA {
-    my_text: "my_text".to_string(),
-  };
+      Ok(MyUdtB { my_text: my_text,
+                  my_timestamp: my_timestamp, })
+    }
+  }
+
+  let my_udt_a = MyUdtA { my_text: "my_text".to_string(), };
   let my_map_a = hashmap! { "1" => my_udt_a.clone() };
   let values = query_values!(0i32, my_map_a.clone());
 
@@ -341,19 +206,16 @@
   let cql = "ALTER TYPE cdrs_test.alter_udt_add_udt ADD my_timestamp timestamp";
   session.query(cql).expect("alter type");
 
-  let my_udt_b = MyUdtB {
-    my_text: my_udt_a.my_text,
-    my_timestamp: None,
-  };
+  let my_udt_b = MyUdtB { my_text: my_udt_a.my_text,
+                          my_timestamp: None, };
 
   let cql = "SELECT * FROM cdrs_test.test_alter_udt_add";
-  let rows = session
-    .query(cql)
-    .expect("query")
-    .get_body()
-    .expect("get body")
-    .into_rows()
-    .expect("into rows");
+  let rows = session.query(cql)
+                    .expect("query")
+                    .get_body()
+                    .expect("get body")
+                    .into_rows()
+                    .expect("into rows");
 
   assert_eq!(rows.len(), 1);
   for row in rows {
@@ -366,92 +228,4 @@
       assert_eq!(my_udt_row, my_udt_b);
     }
   }
-=======
-#[test] #[ignore]
-#[cfg(not(feature = "appveyor"))]
-fn alter_udt_add() {
-    let drop_table_cql = "DROP TABLE IF EXISTS cdrs_test.test_alter_udt_add";
-    let drop_type_cql = "DROP TYPE IF EXISTS cdrs_test.alter_udt_add_udt";
-    let create_type_cql = "CREATE TYPE cdrs_test.alter_udt_add_udt (my_text text)";
-    let create_table_cql = "CREATE TABLE IF NOT EXISTS cdrs_test.test_alter_udt_add \
-                            (my_key int PRIMARY KEY, my_map frozen<map<text, alter_udt_add_udt>>)";
-    let session = setup_multiple(&[drop_table_cql,
-                                       drop_type_cql,
-                                       create_type_cql,
-                                       create_table_cql])
-        .expect("setup");
-
-    #[derive(Debug, Clone, PartialEq)]
-    struct MyUdtA {
-        pub my_text: String,
-    }
-
-    impl Into<Bytes> for MyUdtA {
-        fn into(self) -> Bytes {
-            let mut bytes = Vec::new();
-            let val_bytes: Bytes = self.my_text.into();
-            bytes.extend_from_slice(Value::new_normal(val_bytes).into_cbytes().as_slice());
-            Bytes::new(bytes)
-        }
-    }
-
-    #[derive(Debug, Clone, PartialEq)]
-    struct MyUdtB {
-        pub my_text: String,
-        pub my_timestamp: Option<Timespec>,
-    }
-
-    impl MyUdtB {
-        pub fn try_from(udt: UDT) -> Result<MyUdtB> {
-            let my_text: String = udt.get_r_by_name("my_text")?;
-            let my_timestamp: Option<Timespec> = udt.get_by_name("my_timestamp")?;
-            Ok(MyUdtB {
-                   my_text: my_text,
-                   my_timestamp: my_timestamp,
-               })
-        }
-    }
-
-    let my_udt_a = MyUdtA {
-        my_text: "my_text".to_string(),
-    };
-    let my_map_a = hashmap! { "1" => my_udt_a.clone() };
-    let values: Vec<Value> = vec![0i32.into(), my_map_a.clone().into()];
-
-    let cql = "INSERT INTO cdrs_test.test_alter_udt_add \
-               (my_key, my_map) VALUES (?, ?)";
-    let query = QueryBuilder::new(cql).values(values).finalize();
-    session.query(query, false, false).expect("insert");
-
-    let cql = "ALTER TYPE cdrs_test.alter_udt_add_udt ADD my_timestamp timestamp";
-    let query = QueryBuilder::new(cql).finalize();
-    session.query(query, false, false).expect("alter type");
-
-    let my_udt_b = MyUdtB {
-        my_text: my_udt_a.my_text,
-        my_timestamp: None,
-    };
-
-    let cql = "SELECT * FROM cdrs_test.test_alter_udt_add";
-    let query = QueryBuilder::new(cql).finalize();
-    let rows = session
-        .query(query, false, false)
-        .expect("query")
-        .get_body()
-        .expect("get body")
-        .into_rows()
-        .expect("into rows");
-
-    assert_eq!(rows.len(), 1);
-    for row in rows {
-        let my_map_row: Map = row.get_r_by_name("my_map").expect("my_map");
-        let my_map_row: HashMap<String, UDT> = my_map_row.as_r_rust().expect("my_map as rust");
-
-        for (key, my_udt_row) in my_map_row {
-            let my_udt_row = MyUdtB::try_from(my_udt_row).expect("from udt");
-            assert_eq!(key, "1");
-            assert_eq!(my_udt_row, my_udt_b);
-        }
-    }
->>>>>>> 977e99a6
 }