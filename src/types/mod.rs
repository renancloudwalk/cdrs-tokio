--- conflicted
+++ resolved
@@ -52,12 +52,7 @@
     fn get_by_name(&self, name: &str) -> CDRSResult<Option<R>>;
 
     fn get_r_by_name(&self, name: &str) -> CDRSResult<R> {
-<<<<<<< HEAD
-        self.get_by_name(name)
-            .and_then(|op| op.ok_or(column_is_empty_err(name)))
-=======
-        self.get_by_name(name).and_then(|op| op.ok_or(column_is_empty_err()))
->>>>>>> 6be00c64
+        self.get_by_name(name).and_then(|op| op.ok_or(column_is_empty_err(name)))
     }
 }
 
@@ -71,12 +66,7 @@
     fn r_by_name<R>(&self, name: &str) -> CDRSResult<R>
         where Self: IntoRustByName<R>
     {
-<<<<<<< HEAD
-        self.by_name(name)
-            .and_then(|op| op.ok_or(column_is_empty_err(name)))
-=======
-        self.by_name(name).and_then(|op| op.ok_or(column_is_empty_err()))
->>>>>>> 6be00c64
+        self.by_name(name).and_then(|op| op.ok_or(column_is_empty_err(name)))
     }
 }
 
@@ -85,12 +75,7 @@
     fn get_by_index(&self, index: usize) -> CDRSResult<Option<R>>;
 
     fn get_r_by_index(&self, index: usize) -> CDRSResult<R> {
-<<<<<<< HEAD
-        self.get_by_index(index)
-            .and_then(|op| op.ok_or(column_is_empty_err(index)))
-=======
-        self.get_by_index(index).and_then(|op| op.ok_or(column_is_empty_err()))
->>>>>>> 6be00c64
+        self.get_by_index(index).and_then(|op| op.ok_or(column_is_empty_err(index)))
     }
 }
 
@@ -104,12 +89,7 @@
     fn r_by_index<R>(&self, index: usize) -> CDRSResult<R>
         where Self: IntoRustByIndex<R>
     {
-<<<<<<< HEAD
-        self.by_index(index)
-            .and_then(|op| op.ok_or(column_is_empty_err(index)))
-=======
-        self.by_index(index).and_then(|op| op.ok_or(column_is_empty_err()))
->>>>>>> 6be00c64
+        self.by_index(index).and_then(|op| op.ok_or(column_is_empty_err(index)))
     }
 }
 
