/// Cassandra types

pub const LONG_STR_LEN: usize = 4;
pub const SHORT_LEN: usize = 2;
pub const INT_LEN: usize = 4;
pub const UUID_LEN: usize = 16;

use std::io;
use std::io::{Cursor, Read};
use std::net::SocketAddr;
use byteorder::{BigEndian, ReadBytesExt, WriteBytesExt, ByteOrder};
use {FromBytes, IntoBytes, FromCursor};
use error::Result as CDRSResult;
use types::data_serialization_types::decode_inet;

pub mod data_serialization_types;
pub mod list;
pub mod map;
pub mod rows;
pub mod udt;
pub mod value;

/// Should be used to represent a single column as a Rust value.
// TODO: change Option to Result, create a new type of error for that.
pub trait AsRust<T> {
    fn as_rust(&self) -> CDRSResult<T>;
}

/// Should be used to return a single column as Rust value by its name.
pub trait IntoRustByName<R> {
    fn get_by_name(&self, name: &str) -> Option<CDRSResult<R>>;
}

/// Tries to converts u64 numerical value into array of n bytes.
pub fn try_to_n_bytes(int: u64, n: usize) -> io::Result<Vec<u8>> {
    let mut bytes = vec![];
    try!(bytes.write_uint::<BigEndian>(int, n));

    return Ok(bytes);
}

/// Converts u64 numerical value into array of n bytes
pub fn to_n_bytes(int: u64, n: usize) -> Vec<u8> {
    return try_to_n_bytes(int, n).unwrap();
}

pub fn try_i_to_n_bytes(int: i64, n: usize) -> io::Result<Vec<u8>> {
    let mut bytes = Vec::with_capacity(n);
    unsafe {
        bytes.set_len(n);
    }
    BigEndian::write_int(&mut bytes, int, n);

    return Ok(bytes);
}

pub fn i_to_n_bytes(int: i64, n: usize) -> Vec<u8> {
    return try_i_to_n_bytes(int, n).unwrap();
}

///
pub fn try_from_bytes(bytes: Vec<u8>) -> Result<u64, io::Error> {
    let mut c = Cursor::new(bytes.clone());
    return c.read_uint::<BigEndian>(bytes.len());
}

///
pub fn try_u16_from_bytes(bytes: Vec<u8>) -> Result<u16, io::Error> {
    let mut c = Cursor::new(bytes.clone());
    return c.read_u16::<BigEndian>();
}

///
pub fn try_i_from_bytes(bytes: Vec<u8>) -> Result<i64, io::Error> {
    let mut c = Cursor::new(bytes.clone());
    return c.read_int::<BigEndian>(bytes.len());
}

///
pub fn try_i32_from_bytes(bytes: Vec<u8>) -> Result<i32, io::Error> {
    let mut c = Cursor::new(bytes.clone());
    return c.read_i32::<BigEndian>();
}

///
pub fn try_f32_from_bytes(bytes: Vec<u8>) -> Result<f32, io::Error> {
    let mut c = Cursor::new(bytes.clone());
    return c.read_f32::<BigEndian>();
}

///
pub fn try_f64_from_bytes(bytes: Vec<u8>) -> Result<f64, io::Error> {
    let mut c = Cursor::new(bytes.clone());
    return c.read_f64::<BigEndian>();
}

/// Converts byte-array into u64
pub fn from_bytes(bytes: Vec<u8>) -> u64 {
    return try_from_bytes(bytes).unwrap();
}

/// Converts byte-array into i64
pub fn from_i_bytes(bytes: Vec<u8>) -> i64 {
    return try_i_from_bytes(bytes).unwrap();
}

/// Converts byte-array into u16
pub fn from_u16_bytes(bytes: Vec<u8>) -> u16 {
    return try_u16_from_bytes(bytes).unwrap();
}

/// Converts number u64 into Cassandra's [short].
pub fn to_short(int: u64) -> Vec<u8> {
    return to_n_bytes(int, SHORT_LEN);
}

/// Convers integer into Cassandra's [int]
pub fn to_int(int: i64) -> Vec<u8> {
    return i_to_n_bytes(int, INT_LEN);
}

#[derive(Debug, Clone)]
pub struct CString {
    string: String,
}

impl CString {
    pub fn new(string: String) -> CString {
        return CString { string: string };
    }

    /// Converts internal value into pointer of `str`.
    pub fn as_str<'a>(&'a self) -> &'a str {
        return self.string.as_str();
    }

    /// Converts internal value into a plain `String`.
    pub fn into_plain(self) -> String {
        return self.string;
    }

    /// Represents internal value as a `String`.
    pub fn as_plain(&self) -> String {
        return self.string.clone();
    }
}

// Implementation for Rust std types
// Use extended Rust string as Cassandra [string]
impl IntoBytes for CString {
    /// Converts into Cassandra byte representation of [string]
    fn into_cbytes(&self) -> Vec<u8> {
        let mut v: Vec<u8> = vec![];
        let l = self.string.len() as u64;
        v.extend_from_slice(to_short(l).as_slice());
        v.extend_from_slice(self.string.as_bytes());
        return v;
    }
}

impl FromCursor for CString {
    /// from_cursor gets Cursor who's position is set such that it should be a start of a [string].
    /// It reads required number of bytes and returns a String
    fn from_cursor(mut cursor: &mut Cursor<Vec<u8>>) -> CString {
        let len_bytes = cursor_next_value(&mut cursor, SHORT_LEN as u64);
        let len: u64 = from_bytes(len_bytes.to_vec());
        let body_bytes = cursor_next_value(&mut cursor, len);

        return CString { string: String::from_utf8(body_bytes).unwrap() };
    }
}

#[derive(Debug, Clone)]
pub struct CStringLong {
    string: String,
}

impl CStringLong {
    pub fn new(string: String) -> CStringLong {
        return CStringLong { string: string };
    }

    /// Converts internal value into pointer of `str`.
    pub fn as_str<'a>(&'a self) -> &'a str {
        return self.string.as_str();
    }

    /// Converts internal value into a plain `String`.
    pub fn into_plain(self) -> String {
        return self.string;
    }
}

// Implementation for Rust std types
// Use extended Rust string as Cassandra [string]
impl IntoBytes for CStringLong {
    /// Converts into Cassandra byte representation of [string]
    fn into_cbytes(&self) -> Vec<u8> {
        let mut v: Vec<u8> = vec![];
        let l = self.string.len() as i64;
        v.extend_from_slice(to_int(l).as_slice());
        v.extend_from_slice(self.string.as_bytes());
        return v;
    }
}

impl FromCursor for CStringLong {
    /// from_cursor gets Cursor who's position is set such that it should be a start of a [string].
    /// It reads required number of bytes and returns a String
    fn from_cursor(mut cursor: &mut Cursor<Vec<u8>>) -> CStringLong {
        let len_bytes = cursor_next_value(&mut cursor, INT_LEN as u64);
        let len: u64 = from_bytes(len_bytes.to_vec());
        let body_bytes = cursor_next_value(&mut cursor, len);

        return CStringLong { string: String::from_utf8(body_bytes).unwrap() };
    }
}

#[derive(Debug, Clone)]
pub struct CStringList {
    pub list: Vec<CString>,
}

impl CStringList {
    pub fn into_plain(self) -> Vec<String> {
        return self.list
            .iter()
            .map(|string| string.clone().into_plain())
            .collect();
    }
}

impl IntoBytes for CStringList {
    fn into_cbytes(&self) -> Vec<u8> {
        let mut bytes = vec![];

        let l = to_short(self.list.len() as u64);
        bytes.extend_from_slice(l.as_slice());

        bytes = self.list
            .iter()
            .fold(bytes, |mut _bytes, cstring| {
                _bytes.extend_from_slice(cstring.into_cbytes().as_slice());
                _bytes
            });

        return bytes;
    }
}

impl FromCursor for CStringList {
    fn from_cursor(mut cursor: &mut Cursor<Vec<u8>>) -> CStringList {
        let mut len_bytes = [0; SHORT_LEN];
        if let Err(err) = cursor.read(&mut len_bytes) {
            error!("Read Cassandra bytes error: {}", err);
            panic!(err);
        }
        let len: u64 = from_bytes(len_bytes.to_vec());
        let list = (0..len).map(|_| CString::from_cursor(&mut cursor)).collect();
        return CStringList { list: list };
    }
}

//

#[derive(Debug, Clone)]
/// The structure that represents Cassandra byte type
pub struct CBytes {
    bytes: Vec<u8>,
}

impl CBytes {
    pub fn new(bytes: Vec<u8>) -> CBytes {
        return CBytes { bytes: bytes };
    }
    /// Converts `CBytes` into a plain array of bytes
    pub fn into_plain(self) -> Vec<u8> {
        return self.bytes;
    }
    pub fn as_plain(&self) -> Vec<u8> {
        return self.bytes.clone();
    }
}

impl FromCursor for CBytes {
    /// from_cursor gets Cursor who's position is set such that it should be a start of a [bytes].
    /// It reads required number of bytes and returns a CBytes
    fn from_cursor(mut cursor: &mut Cursor<Vec<u8>>) -> CBytes {
        let len: u64 = CInt::from_cursor(&mut cursor) as u64;
        return CBytes { bytes: cursor_next_value(&mut cursor, len) };
    }
}

// Use extended Rust Vec<u8> as Cassandra [bytes]
impl IntoBytes for CBytes {
    fn into_cbytes(&self) -> Vec<u8> {
        let mut v: Vec<u8> = vec![];
        let l = self.bytes.len() as i64;
        v.extend_from_slice(to_int(l).as_slice());
        v.extend_from_slice(self.bytes.as_slice());
        return v;
    }
}

/// Cassandra short bytes
#[derive(Debug, Clone)]
pub struct CBytesShort {
    bytes: Vec<u8>,
}

impl CBytesShort {
    pub fn new(bytes: Vec<u8>) -> CBytesShort {
        return CBytesShort { bytes: bytes };
    }
    /// Converts `CBytesShort` into plain vector of bytes;
    pub fn into_plain(self) -> Vec<u8> {
        return self.bytes;
    }
}

impl FromCursor for CBytesShort {
    /// from_cursor gets Cursor who's position is set such that it should be a start of a [bytes].
    /// It reads required number of bytes and returns a CBytes
    fn from_cursor(mut cursor: &mut Cursor<Vec<u8>>) -> CBytesShort {
        let len: u64 = CIntShort::from_cursor(&mut cursor) as u64;
        return CBytesShort { bytes: cursor_next_value(&mut cursor, len) };
    }
}

// Use extended Rust Vec<u8> as Cassandra [bytes]
impl IntoBytes for CBytesShort {
    fn into_cbytes(&self) -> Vec<u8> {
        let mut v: Vec<u8> = vec![];
        let l = self.bytes.len() as u64;
        v.extend_from_slice(to_short(l).as_slice());
        v.extend_from_slice(self.bytes.as_slice());
        return v;
    }
}


/// Cassandra int type.
pub type CInt = i32;

impl FromCursor for CInt {
    fn from_cursor(mut cursor: &mut Cursor<Vec<u8>>) -> CInt {
        let bytes = cursor_next_value(&mut cursor, INT_LEN as u64);
        return from_bytes(bytes) as CInt;
    }
}

/// Cassandra int short type.
pub type CIntShort = i16;

impl FromCursor for CIntShort {
    fn from_cursor(mut cursor: &mut Cursor<Vec<u8>>) -> CIntShort {
        let bytes = cursor_next_value(&mut cursor, SHORT_LEN as u64);
        return from_bytes(bytes) as CIntShort;
    }
}

// Use extended Rust Vec<u8> as Cassandra [bytes]
impl FromBytes for Vec<u8> {
    fn from_bytes(bytes: Vec<u8>) -> Vec<u8> {
        let mut cursor = Cursor::new(bytes);
        let len_bytes = cursor_next_value(&mut cursor, SHORT_LEN as u64);
        let len: u64 = from_bytes(len_bytes);
        return cursor_next_value(&mut cursor, len);
    }
}

/// The structure wich represets Cassandra [inet]
/// (https://github.com/apache/cassandra/blob/trunk/doc/native_protocol_v4.spec#L222).
#[derive(Debug)]
pub struct CInet {
<<<<<<< HEAD
    pub addr: SocketAddr
=======
    addr: SocketAddr,
>>>>>>> 651fc860
}

impl FromCursor for CInet {
    fn from_cursor(mut cursor: &mut Cursor<Vec<u8>>) -> CInet {
        let n = CIntShort::from_cursor(&mut cursor);
        let bytes = cursor_next_value(&mut cursor, n as u64);
        let ip = decode_inet(bytes).unwrap();
        let port = CInt::from_cursor(&mut cursor);
        let socket_addr = SocketAddr::new(ip, port as u16);

        CInet { addr: socket_addr }
    }
}

pub fn cursor_next_value(mut cursor: &mut Cursor<Vec<u8>>, len: u64) -> Vec<u8> {
    let l = len as usize;
    let current_position = cursor.position();
    let mut buff: Vec<u8> = Vec::with_capacity(l);
    unsafe {
        buff.set_len(l);
    }
    if let Err(err) = cursor.read(&mut buff) {
        error!("Read from cursor error: {}", err);
        panic!(err);
    }
    cursor.set_position(current_position + len);
    return buff;
}


#[cfg(test)]
mod tests {
    use std::io::Cursor;
    use super::*;
    use {IntoBytes, FromCursor};

    // CString
    #[test]
    fn test_cstring_new() {
        let foo = "foo".to_string();
        let _ = CString::new(foo);
    }

    #[test]
    fn test_cstring_as_str() {
        let foo = "foo".to_string();
        let cstring = CString::new(foo);

        assert_eq!(cstring.as_str(), "foo");
    }

    #[test]
    fn test_cstring_into_plain() {
        let foo = "foo".to_string();
        let cstring = CString::new(foo);

        assert_eq!(cstring.into_plain(), "foo".to_string());
    }

    #[test]
    fn test_cstring_into_cbytes() {
        let foo = "foo".to_string();
        let cstring = CString::new(foo);

        assert_eq!(cstring.into_cbytes(), vec![0, 3, 102, 111, 111]);
    }

    #[test]
    fn test_cstring_from_cursor() {
        let mut cursor: Cursor<Vec<u8>> = Cursor::new(vec![0, 3, 102, 111, 111, 0]);
        let cstring = CString::from_cursor(&mut cursor);
        println!("{:?}", &cursor);
        assert_eq!(cstring.as_str(), "foo");
    }

    // CStringLong
    #[test]
    fn test_cstringlong_new() {
        let foo = "foo".to_string();
        let _ = CStringLong::new(foo);
    }

    #[test]
    fn test_cstringlong_as_str() {
        let foo = "foo".to_string();
        let cstring = CStringLong::new(foo);

        assert_eq!(cstring.as_str(), "foo");
    }

    #[test]
    fn test_cstringlong_into_plain() {
        let foo = "foo".to_string();
        let cstring = CStringLong::new(foo);

        assert_eq!(cstring.into_plain(), "foo".to_string());
    }

    #[test]
    fn test_cstringlong_into_cbytes() {
        let foo = "foo".to_string();
        let cstring = CStringLong::new(foo);

        assert_eq!(cstring.into_cbytes(), vec![0, 0, 0, 3, 102, 111, 111]);
    }

    #[test]
    fn test_cstringlong_from_cursor() {
        let mut cursor: Cursor<Vec<u8>> = Cursor::new(vec![0, 0, 0, 3, 102, 111, 111, 0]);
        let cstring = CStringLong::from_cursor(&mut cursor);
        println!("{:?}", &cursor);
        assert_eq!(cstring.as_str(), "foo");
    }

    // CStringList
    #[test]
    fn test_cstringlist() {
        let mut cursor: Cursor<Vec<u8>> = Cursor::new(vec![0, 2, 0, 3, 102, 111, 111, 0, 3, 102,
                                                           111, 111]);
        let list = CStringList::from_cursor(&mut cursor);
        let plain = list.into_plain();
        assert_eq!(plain.len(), 2);
        for s in plain.iter() {
            assert_eq!(s.as_str(), "foo");
        }
    }

    // CBytes
    #[test]
    fn test_cbytes_new() {
        let bytes_vec: Vec<u8> = vec![1, 2, 3];
        let _ = CBytes::new(bytes_vec);
    }

    #[test]
    fn test_cbytes_into_plain() {
        let cbytes = CBytes::new(vec![1, 2, 3]);
        assert_eq!(cbytes.into_plain(), vec![1, 2, 3]);
    }

    #[test]
    fn test_cbytes_from_cursor() {
        let mut cursor: Cursor<Vec<u8>> = Cursor::new(vec![0, 0, 0, 3, 1, 2, 3]);
        let cbytes = CBytes::from_cursor(&mut cursor);
        assert_eq!(cbytes.into_plain(), vec![1, 2, 3]);
    }

    #[test]
    fn test_cbytes_into_cbytes() {
        let bytes_vec: Vec<u8> = vec![1, 2, 3];
        let cbytes = CBytes::new(bytes_vec);
        assert_eq!(cbytes.into_cbytes(), vec![0, 0, 0, 3, 1, 2, 3]);
    }

    // CBytesShort
    #[test]
    fn test_cbytesshort_new() {
        let bytes_vec: Vec<u8> = vec![1, 2, 3];
        let _ = CBytesShort::new(bytes_vec);
    }

    #[test]
    fn test_cbytesshort_into_plain() {
        let cbytes = CBytesShort::new(vec![1, 2, 3]);
        assert_eq!(cbytes.into_plain(), vec![1, 2, 3]);
    }

    #[test]
    fn test_cbytesshort_from_cursor() {
        let mut cursor: Cursor<Vec<u8>> = Cursor::new(vec![0, 3, 1, 2, 3]);
        let cbytes = CBytesShort::from_cursor(&mut cursor);
        assert_eq!(cbytes.into_plain(), vec![1, 2, 3]);
    }

    #[test]
    fn test_cbytesshort_into_cbytes() {
        let bytes_vec: Vec<u8> = vec![1, 2, 3];
        let cbytes = CBytesShort::new(bytes_vec);
        assert_eq!(cbytes.into_cbytes(), vec![0, 3, 1, 2, 3]);
    }

    // CInt
    #[test]
    fn test_cint_from_cursor() {
        let mut cursor: Cursor<Vec<u8>> = Cursor::new(vec![0, 0, 0, 5]);
        let i = CInt::from_cursor(&mut cursor);
        assert_eq!(i, 5);
    }

    // CIntShort
    #[test]
    fn test_cintshort_from_cursor() {
        let mut cursor: Cursor<Vec<u8>> = Cursor::new(vec![0, 5]);
        let i = CIntShort::from_cursor(&mut cursor);
        assert_eq!(i, 5);
    }

    // cursor_next_value
    #[test]
    fn test_cursor_next_value() {
        let mut cursor: Cursor<Vec<u8>> = Cursor::new(vec![0, 1, 2, 3, 4]);
        let l: u64 = 3;
        let val = cursor_next_value(&mut cursor, l);
        assert_eq!(val, vec![0, 1, 2]);
    }

}<|MERGE_RESOLUTION|>--- conflicted
+++ resolved
@@ -373,11 +373,7 @@
 /// (https://github.com/apache/cassandra/blob/trunk/doc/native_protocol_v4.spec#L222).
 #[derive(Debug)]
 pub struct CInet {
-<<<<<<< HEAD
     pub addr: SocketAddr
-=======
-    addr: SocketAddr,
->>>>>>> 651fc860
 }
 
 impl FromCursor for CInet {
