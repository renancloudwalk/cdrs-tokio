use std::ops::Mul;
use std::io;
use std::net;
use std::string::FromUtf8Error;

use uuid;
use super::*;
use super::blob::Blob;
<<<<<<< HEAD
use frame::FromCursor;
=======
use error;
use FromCursor;
>>>>>>> 6be00c64

// https://github.com/apache/cassandra/blob/trunk/doc/native_protocol_v4.spec#L813

// Decodes Cassandra `ascii` data (bytes) into Rust's `Result<String, FromUtf8Error>`.
pub fn decode_custom(bytes: &[u8]) -> Result<String, FromUtf8Error> {
    Ok(String::from_utf8_lossy(bytes).into_owned())
}

// Decodes Cassandra `ascii` data (bytes) into Rust's `Result<String, FromUtf8Error>`.
pub fn decode_ascii(bytes: &[u8]) -> Result<String, FromUtf8Error> {
    Ok(String::from_utf8_lossy(bytes).into_owned())
}

// Decodes Cassandra `varchar` data (bytes) into Rust's `Result<String, FromUtf8Error>`.
pub fn decode_varchar(bytes: &[u8]) -> Result<String, FromUtf8Error> {
    Ok(String::from_utf8_lossy(bytes).into_owned())
}

// Decodes Cassandra `bigint` data (bytes) into Rust's `Result<i32, io::Error>`
pub fn decode_bigint(bytes: &[u8]) -> Result<i64, io::Error> {
    try_from_bytes(bytes).map(|i| i as i64)
}

// Decodes Cassandra `blob` data (bytes) into Rust's `Result<Vec<u8>, io::Error>`
pub fn decode_blob(bytes: &Vec<u8>) -> Result<Blob, io::Error> {
    // in fact we just pass it through.
    Ok(bytes.clone().into())
}

// Decodes Cassandra `boolean` data (bytes) into Rust's `Result<i32, io::Error>`
pub fn decode_boolean(bytes: &[u8]) -> Result<bool, io::Error> {
    let false_byte: u8 = 0;
    if bytes.is_empty() {
        Err(io::Error::new(io::ErrorKind::UnexpectedEof,
                           "no bytes were found"))
    } else {
        Ok(bytes[0] != false_byte)
    }
}

// Decodes Cassandra `int` data (bytes) into Rust's `Result<i32, io::Error>`
pub fn decode_int(bytes: &[u8]) -> Result<i32, io::Error> {
    try_from_bytes(bytes).map(|i| i as i32)
}

// Decodes Cassandra `date` data (bytes) into Rust's `Result<i32, io::Error>` in following way
//    0: -5877641-06-23
// 2^31: 1970-1-1
// 2^32: 5881580-07-11
pub fn decode_date(bytes: &[u8]) -> Result<i32, io::Error> {
    try_from_bytes(bytes).map(|i| i as i32)
}

// TODO: make sure this method meets the specification.
// Decodes Cassandra `decimal` data (bytes) into Rust's `Result<f32, io::Error>`
pub fn decode_decimal(bytes: &[u8]) -> Result<f32, io::Error> {
    let ref separator = b'E';
    let lr: Vec<Vec<u8>> = bytes.split(|ch| ch == separator)
                                .map(|p| p.to_vec())
                                .collect();
    let unscaled = try_i_from_bytes(lr[0].as_slice());
    if unscaled.is_err() {
        return Err(unscaled.unwrap_err());
    }
    let scaled = try_i_from_bytes(lr[1].as_slice());
    if scaled.is_err() {
        return Err(scaled.unwrap_err());
    }

    let unscaled_unwrapped = try!(unscaled) as f32;
    let scaled_unwrapped = try!(scaled) as i32;
    let dec: f32 = 10.0;
    Ok(unscaled_unwrapped.mul(dec.powi(scaled_unwrapped)))
}

// Decodes Cassandra `double` data (bytes) into Rust's `Result<f32, io::Error>`
pub fn decode_double(bytes: &[u8]) -> Result<f64, io::Error> {
    try_f64_from_bytes(bytes)
}

// Decodes Cassandra `float` data (bytes) into Rust's `Result<f32, io::Error>`
pub fn decode_float(bytes: &[u8]) -> Result<f32, io::Error> {
    try_f32_from_bytes(bytes)
}

// Decodes Cassandra `inet` data (bytes) into Rust's `Result<net::IpAddr, io::Error>`
pub fn decode_inet(bytes: &[u8]) -> Result<net::IpAddr, io::Error> {
    match bytes.len() {
        // v4
        4 => {
            Ok(net::IpAddr::V4(net::Ipv4Addr::new(bytes[0],
                                                  bytes[1],
                                                  bytes[2],
                                                  bytes[3])))
        }
        // v6
        16 => {
            let a = from_u16_bytes(&bytes[0..2]);
            let b = from_u16_bytes(&bytes[2..4]);
            let c = from_u16_bytes(&bytes[4..6]);
            let d = from_u16_bytes(&bytes[6..8]);
            let e = from_u16_bytes(&bytes[8..10]);
            let f = from_u16_bytes(&bytes[10..12]);
            let g = from_u16_bytes(&bytes[12..14]);
            let h = from_u16_bytes(&bytes[14..16]);
            Ok(net::IpAddr::V6(net::Ipv6Addr::new(a, b, c, d, e, f, g, h)))
        }
        _ => {
            // let message = format!("Unparseable  Ip address {:?}", bytes);
            Err(io::Error::new(io::ErrorKind::Other,
                               format!("Unparseable  Ip address {:?}",
                                       bytes)))
        }
    }
}

// Decodes Cassandra `timestamp` data (bytes) into Rust's `Result<i64, io::Error>`
// `i32` represets a millisecond-precision
//  offset from the unix epoch (00:00:00, January 1st, 1970).  Negative values
//  represent a negative offset from the epoch.
pub fn decode_timestamp(bytes: &[u8]) -> Result<i64, io::Error> {
    try_from_bytes(bytes).map(|i| i as i64)
}

// Decodes Cassandra `list` data (bytes) into Rust's `Result<Vec<CBytes>, io::Error>`
pub fn decode_list(bytes: &[u8]) -> Result<Vec<CBytes>, io::Error> {
    let mut cursor: io::Cursor<&[u8]> = io::Cursor::new(bytes);
    let l =
        CInt::from_cursor(&mut cursor).map_err(|e| io::Error::new(io::ErrorKind::InvalidData, e))?;
    let mut list = Vec::with_capacity(l as usize);
    for _ in 0..l {
        let b =
            CBytes::from_cursor(&mut cursor).map_err(|err| {
                                                          io::Error::new(io::ErrorKind::InvalidData,
                                                                         err)
                                                      })?;
        list.push(b);
    }
    Ok(list)
}

// Decodes Cassandra `set` data (bytes) into Rust's `Result<Vec<CBytes>, io::Error>`
pub fn decode_set(bytes: &[u8]) -> Result<Vec<CBytes>, io::Error> {
    decode_list(bytes)
}

// Decodes Cassandra `map` data (bytes) into Rust's `Result<Vec<(CBytes, CBytes)>, io::Error>`
pub fn decode_map(bytes: &[u8]) -> Result<Vec<(CBytes, CBytes)>, io::Error> {
    let mut cursor: io::Cursor<&[u8]> = io::Cursor::new(bytes);
    let l = CInt::from_cursor(&mut cursor).map_err(|err| {
                                                        io::Error::new(io::ErrorKind::InvalidData,
                                                                       err)
                                                    })?;
    let mut map = Vec::with_capacity(l as usize);
    for _ in 0..l {
        let n =
            CBytes::from_cursor(&mut cursor).map_err(|err| {
                                                          io::Error::new(io::ErrorKind::InvalidData,
                                                                         err)
                                                      })?;
        let v =
            CBytes::from_cursor(&mut cursor).map_err(|err| {
                                                          io::Error::new(io::ErrorKind::InvalidData,
                                                                         err)
                                                      })?;
        map.push((n, v));
    }
    Ok(map)
}

// Decodes Cassandra `smallint` data (bytes) into Rust's `Result<i16, io::Error>`
pub fn decode_smallint(bytes: &[u8]) -> Result<i16, io::Error> {
    try_from_bytes(bytes).map(|i| i as i16)
}

// Decodes Cassandra `tinyint` data (bytes) into Rust's `Result<i8, io::Error>`
pub fn decode_tinyint(bytes: &[u8]) -> Result<i8, io::Error> {
    Ok(bytes[0] as i8)
}

// Decodes Cassandra `text` data (bytes) into Rust's `Result<String, FromUtf8Error>`.
pub fn decode_text(bytes: &[u8]) -> Result<String, FromUtf8Error> {
    Ok(String::from_utf8_lossy(bytes).into_owned())
}

// Decodes Cassandra `time` data (bytes) into Rust's `Result<String, FromUtf8Error>`.
pub fn decode_time(bytes: &[u8]) -> Result<i64, io::Error> {
    try_i_from_bytes(bytes)
}

// Decodes Cassandra `timeuuid` data (bytes) into Rust's `Result<uuid::Uuid, uuid::ParseError>`
pub fn decode_timeuuid(bytes: &[u8]) -> Result<uuid::Uuid, uuid::ParseError> {
    uuid::Uuid::from_bytes(bytes)
}

// Decodes Cassandra `varint` data (bytes) into Rust's `Result<i64, io::Error>`
pub fn decode_varint(bytes: &[u8]) -> Result<i64, io::Error> {
    try_i_from_bytes(bytes)
}

// Decodes Cassandra `Udt` data (bytes) into Rust's `Result<Vec<CBytes>, io::Error>`
// each `CBytes` is encoded type of field of user defined type
pub fn decode_udt(bytes: &[u8], l: usize) -> Result<Vec<CBytes>, io::Error> {
    let mut cursor: io::Cursor<&[u8]> = io::Cursor::new(bytes);
    let mut udt = Vec::with_capacity(l);
    for _ in 0..l {
        let v =
            CBytes::from_cursor(&mut cursor).or_else(|err| match err {
                                                         error::Error::Io(io_err) => {
                                                             if io_err.kind()
                                                                == io::ErrorKind::UnexpectedEof
                                                             {
                                                                 Ok(CBytes::new_empty())
                                                             } else {
                                                                 Err(io_err.into())
                                                             }
                                                         }
                                                         _ => Err(err),
                                                     })
                                            .map_err(|err| {
                                                         io::Error::new(io::ErrorKind::InvalidData,
                                                                        err)
                                                     })?;
        udt.push(v);
    }
    Ok(udt)
}

// Decodes Cassandra `Tuple` data (bytes) into Rust's `Result<Vec<CBytes>, io::Error>`
// each `CBytes` is encoded type of field of user defined type
pub fn decode_tuple(bytes: &[u8], l: usize) -> Result<Vec<CBytes>, io::Error> {
    let mut cursor: io::Cursor<&[u8]> = io::Cursor::new(bytes);
    let mut udt = Vec::with_capacity(l);
    for _ in 0..l {
        let v =
            CBytes::from_cursor(&mut cursor).map_err(|err| {
                                                          io::Error::new(io::ErrorKind::InvalidData,
                                                                         err)
                                                      })?;
        udt.push(v);
    }
    Ok(udt)
}

#[cfg(test)]
mod tests {
    use std::net::IpAddr;
    use super::*;
    use super::super::super::frame::frame_result::*;
    use super::super::super::error::*;

    #[test]
    fn decode_custom_test() {
        assert_eq!(decode_custom(b"abcd").unwrap(), "abcd".to_string());
    }

    #[test]
    fn decode_ascii_test() {
        assert_eq!(decode_ascii(b"abcd").unwrap(), "abcd".to_string());
    }

    #[test]
    fn decode_varchar_test() {
        assert_eq!(decode_varchar(b"abcd").unwrap(), "abcd".to_string());
    }

    #[test]
    fn decode_bigint_test() {
        assert_eq!(decode_bigint(&[0, 0, 0, 0, 0, 0, 0, 3]).unwrap(), 3);
    }

    #[test]
    fn decode_blob_test() {
        assert_eq!(decode_blob(&vec![0, 0, 0, 3]).unwrap().into_vec(),
                   vec![0, 0, 0, 3]);
    }

    #[test]
    fn decode_boolean_test() {
        assert_eq!(decode_boolean(&[0]).unwrap(), false);
        assert_eq!(decode_boolean(&[1]).unwrap(), true);
        assert!(decode_boolean(&[]).is_err());
    }

    #[test]
    fn decode_int_test() {
        assert_eq!(decode_int(&[0, 0, 0, 3]).unwrap(), 3);
    }

    #[test]
    fn decode_date_test() {
        assert_eq!(decode_date(&[0, 0, 0, 3]).unwrap(), 3);
    }

    #[test]
    fn decode_double_test() {
        let bytes = to_float_big(0.3);
        assert_eq!(decode_double(bytes.as_slice()).unwrap(), 0.3);
    }

    #[test]
    fn decode_float_test() {
        let bytes = to_float(0.3);
        assert_eq!(decode_float(bytes.as_slice()).unwrap(), 0.3);
    }

    #[test]
    fn decode_inet_test() {
        let bytes_v4 = &[0, 0, 0, 0];
        match decode_inet(bytes_v4) {
            Ok(IpAddr::V4(ref ip)) => assert_eq!(ip.octets(), [0, 0, 0, 0]),
            _ => panic!("wrong ip v4 address"),
        }

        let bytes_v6 = &[0, 0, 0, 0, 0, 0, 0, 0, 0, 0, 0, 0, 0, 0, 0, 0];
        match decode_inet(bytes_v6) {
            Ok(IpAddr::V6(ref ip)) => assert_eq!(ip.segments(), [0, 0, 0, 0, 0, 0, 0, 0]),
            _ => panic!("wrong ip v6 address"),
        };
    }

    #[test]
    fn decode_timestamp_test() {
        assert_eq!(decode_timestamp(&[0, 0, 0, 0, 0, 0, 0, 3]).unwrap(), 3);
    }

    #[test]
    fn decode_list_test() {
        let results = decode_list(&[0, 0, 0, 1, 0, 0, 0, 2, 1, 2]).unwrap();
        assert_eq!(results.len(), 1);
        assert_eq!(results[0].as_plain().unwrap(), vec![1, 2]);
    }

    #[test]
    fn decode_set_test() {
        let results = decode_set(&[0, 0, 0, 1, 0, 0, 0, 2, 1, 2]).unwrap();
        assert_eq!(results.len(), 1);
        assert_eq!(results[0].as_plain().unwrap(), vec![1, 2]);
    }

    #[test]
    fn decode_map_test() {
        let results = decode_map(&[0, 0, 0, 1, 0, 0, 0, 2, 1, 2, 0, 0, 0, 2, 2, 1]).unwrap();
        assert_eq!(results.len(), 1);
        assert_eq!(results[0].0.as_plain().unwrap(), vec![1, 2]);
        assert_eq!(results[0].1.as_plain().unwrap(), vec![2, 1]);
    }

    #[test]
    fn decode_smallint_test() {
        assert_eq!(decode_smallint(&[0, 10]).unwrap(), 10);
    }

    #[test]
    fn decode_tinyint_test() {
        assert_eq!(decode_tinyint(&[10]).unwrap(), 10);
    }

    #[test]
    fn decode_text_test() {
        assert_eq!(decode_text(b"abcba").unwrap(), "abcba");
    }

    #[test]
    fn decode_time_test() {
        assert_eq!(decode_time(&[0, 0, 0, 0, 0, 0, 0, 10]).unwrap(), 10);
    }

    #[test]
    fn decode_timeuuid_test() {
        assert_eq!(
            decode_timeuuid(&[4, 54, 67, 12, 43, 2, 98, 76, 32, 50, 87, 5, 1, 33, 43, 87])
                .unwrap()
                .as_bytes(),
            &[4, 54, 67, 12, 43, 2, 98, 76, 32, 50, 87, 5, 1, 33, 43, 87]
        );
    }

    #[test]
    fn decode_varint_test() {
        assert_eq!(decode_varint(&[0, 0, 0, 0, 0, 0, 0, 10]).unwrap(), 10);
    }

    #[test]
    fn decode_udt_test() {
        let udt = decode_udt(&[0, 0, 0, 2, 1, 2], 1).unwrap();
        assert_eq!(udt.len(), 1);
        assert_eq!(udt[0].as_plain().unwrap(), vec![1, 2]);
    }

    #[test]
    fn as_rust_blob_test() {
        let d_type = DataType { id: ColType::Blob };
        let data = CBytes::new(vec![1, 2, 3]);
        assert_eq!(as_rust_type!(d_type, data, Blob).unwrap()
                                                    .unwrap()
                                                    .into_vec(),
                   vec![1, 2, 3]);
        let wrong_type = DataType { id: ColType::Map };
        assert!(as_rust_type!(wrong_type, data, Blob).is_err());
    }

    #[test]
    fn as_rust_string_test() {
<<<<<<< HEAD
        let type_custom = DataType {
            id: ColType::Custom,
        };
        let type_ascii = DataType { id: ColType::Ascii };
        let type_varchar = DataType {
            id: ColType::Varchar,
        };
=======
        let type_custom = DataType { id: ColType::Custom, };
        let type_ascii = DataType { id: ColType::Ascii };
        let type_varchar = DataType { id: ColType::Varchar, };
>>>>>>> 6be00c64
        let data = CBytes::new(b"abc".to_vec());
        assert_eq!(as_rust_type!(type_custom, data, String).unwrap().unwrap(),
                   "abc");
        assert_eq!(as_rust_type!(type_ascii, data, String).unwrap().unwrap(),
                   "abc");
        assert_eq!(as_rust_type!(type_varchar, data, String).unwrap().unwrap(),
                   "abc");
        let wrong_type = DataType { id: ColType::Map };
        assert!(as_rust_type!(wrong_type, data, String).is_err());
    }

    #[test]
    fn as_rust_bool_test() {
<<<<<<< HEAD
        let type_boolean = DataType {
            id: ColType::Boolean,
        };
=======
        let type_boolean = DataType { id: ColType::Boolean, };
>>>>>>> 6be00c64
        let data_true = CBytes::new(vec![1]);
        let data_false = CBytes::new(vec![0]);
        assert_eq!(as_rust_type!(type_boolean, data_true, bool).unwrap()
                                                               .unwrap(),
                   true);
        assert_eq!(as_rust_type!(type_boolean, data_false, bool).unwrap()
                                                                .unwrap(),
                   false);
        let wrong_type = DataType { id: ColType::Map };
        assert!(as_rust_type!(wrong_type, data_false, bool).is_err());
    }

    #[test]
    fn as_rust_i64_test() {
<<<<<<< HEAD
        let type_bigint = DataType {
            id: ColType::Bigint,
        };
        let type_timestamp = DataType {
            id: ColType::Timestamp,
        };
        let type_time = DataType { id: ColType::Time };
        let type_varint = DataType {
            id: ColType::Varint,
        };
=======
        let type_bigint = DataType { id: ColType::Bigint, };
        let type_timestamp = DataType { id: ColType::Timestamp, };
        let type_time = DataType { id: ColType::Time };
        let type_varint = DataType { id: ColType::Varint, };
>>>>>>> 6be00c64
        let data = CBytes::new(vec![0, 0, 0, 0, 0, 0, 0, 100]);
        assert_eq!(as_rust_type!(type_bigint, data, i64).unwrap().unwrap(), 100);
        assert_eq!(as_rust_type!(type_timestamp, data, i64).unwrap().unwrap(),
                   100);
        assert_eq!(as_rust_type!(type_time, data, i64).unwrap().unwrap(), 100);
        assert_eq!(as_rust_type!(type_varint, data, i64).unwrap().unwrap(), 100);
        let wrong_type = DataType { id: ColType::Map };
        assert!(as_rust_type!(wrong_type, data, i64).is_err());
    }

    #[test]
    fn as_rust_i32_test() {
        let type_int = DataType { id: ColType::Int };
        let type_date = DataType { id: ColType::Date };
        let data = CBytes::new(vec![0, 0, 0, 100]);
        assert_eq!(as_rust_type!(type_int, data, i32).unwrap().unwrap(), 100);
        assert_eq!(as_rust_type!(type_date, data, i32).unwrap().unwrap(), 100);
        let wrong_type = DataType { id: ColType::Map };
        assert!(as_rust_type!(wrong_type, data, i32).is_err());
    }

    #[test]
    fn as_rust_i16_test() {
<<<<<<< HEAD
        let type_smallint = DataType {
            id: ColType::Smallint,
        };
=======
        let type_smallint = DataType { id: ColType::Smallint, };
>>>>>>> 6be00c64
        let data = CBytes::new(vec![0, 100]);
        assert_eq!(as_rust_type!(type_smallint, data, i16).unwrap().unwrap(),
                   100);
        let wrong_type = DataType { id: ColType::Map };
        assert!(as_rust_type!(wrong_type, data, i16).is_err());
    }

    #[test]
    fn as_rust_i8_test() {
<<<<<<< HEAD
        let type_tinyint = DataType {
            id: ColType::Tinyint,
        };
=======
        let type_tinyint = DataType { id: ColType::Tinyint, };
>>>>>>> 6be00c64
        let data = CBytes::new(vec![100]);
        assert_eq!(as_rust_type!(type_tinyint, data, i8).unwrap().unwrap(), 100);
        let wrong_type = DataType { id: ColType::Map };
        assert!(as_rust_type!(wrong_type, data, i8).is_err());
    }

    #[test]
    fn as_rust_f64_test() {
<<<<<<< HEAD
        let type_double = DataType {
            id: ColType::Double,
        };
=======
        let type_double = DataType { id: ColType::Double, };
>>>>>>> 6be00c64
        let data = CBytes::new(to_float_big(0.1 as f64));
        assert_eq!(as_rust_type!(type_double, data, f64).unwrap().unwrap(), 0.1);
        let wrong_type = DataType { id: ColType::Map };
        assert!(as_rust_type!(wrong_type, data, f64).is_err());
    }

    #[test]
    fn as_rust_f32_test() {
        // let type_decimal = DataType { id: ColType::Decimal };
        let type_float = DataType { id: ColType::Float };
        let data = CBytes::new(to_float(0.1 as f32));
        // assert_eq!(as_rust_type!(type_decimal, data, f32).unwrap(), 100.0);
        assert_eq!(as_rust_type!(type_float, data, f32).unwrap().unwrap(), 0.1);
        let wrong_type = DataType { id: ColType::Map };
        assert!(as_rust_type!(wrong_type, data, f32).is_err());
    }

    #[test]
    fn as_rust_inet_test() {
        let type_inet = DataType { id: ColType::Inet };
        let data = CBytes::new(vec![0, 0, 0, 0]);

        match as_rust_type!(type_inet, data, IpAddr) {
            Ok(Some(IpAddr::V4(ref ip))) => assert_eq!(ip.octets(), [0, 0, 0, 0]),
            _ => panic!("wrong ip v4 address"),
        }
        let wrong_type = DataType { id: ColType::Map };
        assert!(as_rust_type!(wrong_type, data, f32).is_err());
    }

    struct DataType {
        id: ColType,
    }
}<|MERGE_RESOLUTION|>--- conflicted
+++ resolved
@@ -6,12 +6,7 @@
 use uuid;
 use super::*;
 use super::blob::Blob;
-<<<<<<< HEAD
 use frame::FromCursor;
-=======
-use error;
-use FromCursor;
->>>>>>> 6be00c64
 
 // https://github.com/apache/cassandra/blob/trunk/doc/native_protocol_v4.spec#L813
 
@@ -101,12 +96,10 @@
 pub fn decode_inet(bytes: &[u8]) -> Result<net::IpAddr, io::Error> {
     match bytes.len() {
         // v4
-        4 => {
-            Ok(net::IpAddr::V4(net::Ipv4Addr::new(bytes[0],
-                                                  bytes[1],
-                                                  bytes[2],
-                                                  bytes[3])))
-        }
+        4 => Ok(net::IpAddr::V4(net::Ipv4Addr::new(bytes[0],
+                                                   bytes[1],
+                                                   bytes[2],
+                                                   bytes[3]))),
         // v6
         16 => {
             let a = from_u16_bytes(&bytes[0..2]);
@@ -143,11 +136,9 @@
         CInt::from_cursor(&mut cursor).map_err(|e| io::Error::new(io::ErrorKind::InvalidData, e))?;
     let mut list = Vec::with_capacity(l as usize);
     for _ in 0..l {
-        let b =
-            CBytes::from_cursor(&mut cursor).map_err(|err| {
-                                                          io::Error::new(io::ErrorKind::InvalidData,
-                                                                         err)
-                                                      })?;
+        let b = CBytes::from_cursor(&mut cursor).map_err(|err| {
+            io::Error::new(io::ErrorKind::InvalidData, err)
+        })?;
         list.push(b);
     }
     Ok(list)
@@ -162,21 +153,16 @@
 pub fn decode_map(bytes: &[u8]) -> Result<Vec<(CBytes, CBytes)>, io::Error> {
     let mut cursor: io::Cursor<&[u8]> = io::Cursor::new(bytes);
     let l = CInt::from_cursor(&mut cursor).map_err(|err| {
-                                                        io::Error::new(io::ErrorKind::InvalidData,
-                                                                       err)
-                                                    })?;
+        io::Error::new(io::ErrorKind::InvalidData, err)
+    })?;
     let mut map = Vec::with_capacity(l as usize);
     for _ in 0..l {
-        let n =
-            CBytes::from_cursor(&mut cursor).map_err(|err| {
-                                                          io::Error::new(io::ErrorKind::InvalidData,
-                                                                         err)
-                                                      })?;
-        let v =
-            CBytes::from_cursor(&mut cursor).map_err(|err| {
-                                                          io::Error::new(io::ErrorKind::InvalidData,
-                                                                         err)
-                                                      })?;
+        let n = CBytes::from_cursor(&mut cursor).map_err(|err| {
+            io::Error::new(io::ErrorKind::InvalidData, err)
+        })?;
+        let v = CBytes::from_cursor(&mut cursor).map_err(|err| {
+            io::Error::new(io::ErrorKind::InvalidData, err)
+        })?;
         map.push((n, v));
     }
     Ok(map)
@@ -222,8 +208,7 @@
             CBytes::from_cursor(&mut cursor).or_else(|err| match err {
                                                          error::Error::Io(io_err) => {
                                                              if io_err.kind()
-                                                                == io::ErrorKind::UnexpectedEof
-                                                             {
+                                                                == io::ErrorKind::UnexpectedEof {
                                                                  Ok(CBytes::new_empty())
                                                              } else {
                                                                  Err(io_err.into())
@@ -232,9 +217,8 @@
                                                          _ => Err(err),
                                                      })
                                             .map_err(|err| {
-                                                         io::Error::new(io::ErrorKind::InvalidData,
-                                                                        err)
-                                                     })?;
+                io::Error::new(io::ErrorKind::InvalidData, err)
+            })?;
         udt.push(v);
     }
     Ok(udt)
@@ -246,11 +230,9 @@
     let mut cursor: io::Cursor<&[u8]> = io::Cursor::new(bytes);
     let mut udt = Vec::with_capacity(l);
     for _ in 0..l {
-        let v =
-            CBytes::from_cursor(&mut cursor).map_err(|err| {
-                                                          io::Error::new(io::ErrorKind::InvalidData,
-                                                                         err)
-                                                      })?;
+        let v = CBytes::from_cursor(&mut cursor).map_err(|err| {
+            io::Error::new(io::ErrorKind::InvalidData, err)
+        })?;
         udt.push(v);
     }
     Ok(udt)
@@ -416,19 +398,9 @@
 
     #[test]
     fn as_rust_string_test() {
-<<<<<<< HEAD
-        let type_custom = DataType {
-            id: ColType::Custom,
-        };
-        let type_ascii = DataType { id: ColType::Ascii };
-        let type_varchar = DataType {
-            id: ColType::Varchar,
-        };
-=======
         let type_custom = DataType { id: ColType::Custom, };
         let type_ascii = DataType { id: ColType::Ascii };
         let type_varchar = DataType { id: ColType::Varchar, };
->>>>>>> 6be00c64
         let data = CBytes::new(b"abc".to_vec());
         assert_eq!(as_rust_type!(type_custom, data, String).unwrap().unwrap(),
                    "abc");
@@ -442,13 +414,7 @@
 
     #[test]
     fn as_rust_bool_test() {
-<<<<<<< HEAD
-        let type_boolean = DataType {
-            id: ColType::Boolean,
-        };
-=======
         let type_boolean = DataType { id: ColType::Boolean, };
->>>>>>> 6be00c64
         let data_true = CBytes::new(vec![1]);
         let data_false = CBytes::new(vec![0]);
         assert_eq!(as_rust_type!(type_boolean, data_true, bool).unwrap()
@@ -463,23 +429,10 @@
 
     #[test]
     fn as_rust_i64_test() {
-<<<<<<< HEAD
-        let type_bigint = DataType {
-            id: ColType::Bigint,
-        };
-        let type_timestamp = DataType {
-            id: ColType::Timestamp,
-        };
-        let type_time = DataType { id: ColType::Time };
-        let type_varint = DataType {
-            id: ColType::Varint,
-        };
-=======
         let type_bigint = DataType { id: ColType::Bigint, };
         let type_timestamp = DataType { id: ColType::Timestamp, };
         let type_time = DataType { id: ColType::Time };
         let type_varint = DataType { id: ColType::Varint, };
->>>>>>> 6be00c64
         let data = CBytes::new(vec![0, 0, 0, 0, 0, 0, 0, 100]);
         assert_eq!(as_rust_type!(type_bigint, data, i64).unwrap().unwrap(), 100);
         assert_eq!(as_rust_type!(type_timestamp, data, i64).unwrap().unwrap(),
@@ -503,13 +456,7 @@
 
     #[test]
     fn as_rust_i16_test() {
-<<<<<<< HEAD
-        let type_smallint = DataType {
-            id: ColType::Smallint,
-        };
-=======
         let type_smallint = DataType { id: ColType::Smallint, };
->>>>>>> 6be00c64
         let data = CBytes::new(vec![0, 100]);
         assert_eq!(as_rust_type!(type_smallint, data, i16).unwrap().unwrap(),
                    100);
@@ -519,13 +466,7 @@
 
     #[test]
     fn as_rust_i8_test() {
-<<<<<<< HEAD
-        let type_tinyint = DataType {
-            id: ColType::Tinyint,
-        };
-=======
         let type_tinyint = DataType { id: ColType::Tinyint, };
->>>>>>> 6be00c64
         let data = CBytes::new(vec![100]);
         assert_eq!(as_rust_type!(type_tinyint, data, i8).unwrap().unwrap(), 100);
         let wrong_type = DataType { id: ColType::Map };
@@ -534,13 +475,7 @@
 
     #[test]
     fn as_rust_f64_test() {
-<<<<<<< HEAD
-        let type_double = DataType {
-            id: ColType::Double,
-        };
-=======
         let type_double = DataType { id: ColType::Double, };
->>>>>>> 6be00c64
         let data = CBytes::new(to_float_big(0.1 as f64));
         assert_eq!(as_rust_type!(type_double, data, f64).unwrap().unwrap(), 0.1);
         let wrong_type = DataType { id: ColType::Map };
